--- conflicted
+++ resolved
@@ -2,17 +2,13 @@
 All notable changes to this project will be documented in this file.
 This project adheres to [Semantic Versioning](http://semver.org/).
 
-<<<<<<< HEAD
-## [0.2.0] - 2019-10-24
+## [0.2.0] - 2019-10-26
 - Added method files to access aacgmv2, apexpy, pyglow for any pysat instrument
 - Added method for spacecraft to handle attitude and coordinates
 - Added method for plotting simulated data
+- Added support for readthedocs
 - Bugs
   - Fixed wrong metadata name for mlt in apexpy
-=======
-## [0.2.0] - 2019-10-26
-- Added support for readthedocs
->>>>>>> 75709313
 
 ## [0.1.1] - 2019-10-22
 - pypi compatibility
