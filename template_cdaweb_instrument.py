# -*- coding: utf-8 -*-
"""This is a template for a pysat.Instrument support file that
utilizes CDAWeb methods. Copy and modify this file as needed when adding a
new Instrument to pysat.

This is a good area to introduce the instrument, provide background
on the mission, operations, instrumenation, and measurements.

Also a good place to provide contact information. This text will
be included in the pysat API documentation.

Parameters
----------
platform : string
    *List platform string here*
name : string
    *List name string here*
sat_id : string
    *List supported sat_ids here*
tag : string
    *List supported tag strings here*

Note
----
::

    Notes

Warnings
--------


Authors
-------

"""

from __future__ import print_function
from __future__ import absolute_import

import pandas as pds
import numpy as np
import pysat
import sys
import functools

# CDAWeb methods prewritten for pysat
from . import nasa_cdaweb_methods as cdw

# the platform and name strings associated with this instrument
# need to be defined at the top level
# these attributes will be copied over to the Instrument object by pysat
# the strings used here should also be used to name this file
# platform_name.py
platform = ''
name = ''

# dictionary of data 'tags' and corresponding description
tags = {'': 'description 1',  # this is the default
        'tag_string': 'description 2'}

# Let pysat know if there are multiple satellite platforms supported
# by these routines
# define a dictionary keyed by satellite ID, each with a list of
# corresponding tags
# sat_ids = {'a':['L1', 'L0'], 'b':['L1', 'L2'], 'c':['L1', 'L3']}
sat_ids = {'': ['']}

# Define good days to download data for when pysat undergoes testing.
# format is outer dictionary has sat_id as the key
# each sat_id has a dictionary of test dates keyed by tag string
# test_dates = {'a':{'L0':pysat.datetime(2019,1,1),
#                    'L1':pysat.datetime(2019,1,2)},
#               'b':{'L1':pysat.datetime(2019,3,1),
#                    'L2':pysat.datetime(2019,11,23),}}
test_dates = {'': {'': pysat.datetime(2019, 1, 1)}}

# Additional information needs to be defined
# to support the CDAWeb list files routine
# We need to define a filename format string for every
# supported combination of sat_id and tag string
# fname1 = 'cnofs_vefi_bfield_1sec_{year:04d}{month:02d}{day:02d}_v05.cdf'
# fname2 = 'cnofs_vefi_acfield_1sec_{year:04d}{month:02d}{day:02d}_v05.cdf'
# supported_tags = {'sat1':{'tag1':fname1},
#                   'sat2':{'tag2':fname2}}
# you can use format keywords year, month, day, hour, min, sec,
# version and revision
# see code docstring for latest
fname = 'cnofs_vefi_bfield_1sec_{year:04d}{month:02d}{day:02d}_v05.cdf'
supported_tags = {'': {'': fname}}
# use the CDAWeb methods list files routine
# the command below presets some of the methods inputs, leaving
# those provided by pysat available when invoked
list_files = functools.partial(cdw.list_files,
                               supported_tags=supported_tags)

#
# support load routine
#
# use the default CDAWeb method
# no other information needs to be supplied here
# pysatCDF is used to load data
load = cdw.load

#
# support download routine
#
# to use the default CDAWeb method
# we need to provide additional information
# directory location on CDAWeb ftp server
# formatting template for filenames on CDAWeb
# formatting template for files saved to the local disk
# a dictionary needs to be created for each sat_id and tag
# combination along with the file format template
# outer dict keyed by sat_id, inner dict keyed by tag
basic_tag = {'dir': '/pub/data/cnofs/vefi/bfield_1sec',
             'remote_fname': '{year:4d}/'+fname,
             'local_fname': fname}
supported_tags = {'': {'': basic_tag}}
download = functools.partial(cdw.download, supported_tags)

<<<<<<< HEAD

# code should be defined below as needed
=======
# support listing files currently on CDAWeb
list_remote_files = functools.partial(cdw.list_remote_files, 
                               supported_tags=supported_tags)

# code should be defined below as needed  
>>>>>>> ee4a05c8
def default(self):
    """Default customization function.

    This routine is automatically applied to the Instrument object
    on every load by the pysat nanokernel (first in queue).

    Parameters
    ----------
    self : pysat.Instrument
        This object

    Returns
    --------
    Void : (NoneType)
        Object modified in place.


    """

    return


# code should be defined below as needed
def clean(inst):
    """Routine to return PLATFORM/NAME data cleaned to the specified level

    Cleaning level is specified in inst.clean_level and pysat
    will accept user input for several strings. The clean_level is
    specified at instantiation of the Instrument object.

    'clean' All parameters should be good, suitable for statistical and
            case studies
    'dusty' All paramers should generally be good though same may
            not be great
    'dirty' There are data areas that have issues, data should be used
            with caution
    'none'  No cleaning applied, routine not called in this case.


    Parameters
    -----------
    inst : (pysat.Instrument)
        Instrument class object, whose attribute clean_level is used to return
        the desired level of data selectivity.

    Returns
    --------
    Void : (NoneType)
        data in inst is modified in-place.

    Notes
    -----

    """

    return<|MERGE_RESOLUTION|>--- conflicted
+++ resolved
@@ -119,16 +119,12 @@
 supported_tags = {'': {'': basic_tag}}
 download = functools.partial(cdw.download, supported_tags)
 
-<<<<<<< HEAD
+# support listing files currently on CDAWeb
+list_remote_files = functools.partial(cdw.list_remote_files,
+                                      supported_tags=supported_tags)
+
 
 # code should be defined below as needed
-=======
-# support listing files currently on CDAWeb
-list_remote_files = functools.partial(cdw.list_remote_files, 
-                               supported_tags=supported_tags)
-
-# code should be defined below as needed  
->>>>>>> ee4a05c8
 def default(self):
     """Default customization function.
 
