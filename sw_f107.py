--- conflicted
+++ resolved
@@ -68,19 +68,12 @@
 today = pysat.datetime(now.year, now.month, now.day)
 tomorrow = today + pds.DateOffset(days=1)
 # set test dates
-<<<<<<< HEAD
-test_dates = {'':{'':pysat.datetime(2009,1,1),
-                  'all':pysat.datetime(2009,1,1),
-                  'forecast':tomorrow,
-                  '45day':tomorrow}}
-=======
-test_dates = {'':{'': pysat.datetime(2009,1,1), 
-                  'all': pysat.datetime(2009,1,1),
-                  'prelim': pysat.datetime(2009,1,1),
+test_dates = {'':{'': pysat.datetime(2009, 1, 1),
+                  'all': pysat.datetime(2009, 1, 1),
+                  'prelim': pysat.datetime(2009, 1, 1),
                   'daily': tomorrow,
                   'forecast': tomorrow,
                   '45day': tomorrow}}
->>>>>>> 28f25fa9
 
 
 def load(fnames, tag=None, sat_id=None):
@@ -129,12 +122,6 @@
         result = pds.read_csv(fnames[0], index_col=0, parse_dates=True)
 
     meta = pysat.Meta()
-<<<<<<< HEAD
-    meta['f107'] = {'units':'SFU',
-                    'long_name':'F10.7 cm solar index',
-                    'desc':'F10.7 cm radio flux in Solar Flux Units (SFU)'}
-
-=======
     meta['f107'] = {meta.units_label: 'SFU',
                     meta.name_label: 'F10.7 cm solar index',
                     meta.desc_label:
@@ -178,9 +165,8 @@
         meta['o3_flare'] = {meta.name_label: '3 Optical Flares',
                             meta.desc_label: '3-class Optical Flares',
                             meta.fill_label: -1}
-                      
-                    
->>>>>>> 28f25fa9
+
+
     return result, meta
 
 def list_files(tag=None, sat_id=None, data_path=None, format_str=None):
@@ -222,13 +208,8 @@
             out = pysat.Files.from_os(data_path=data_path,
                                       format_str=format_str)
             if not out.empty:
-<<<<<<< HEAD
-                out.loc[out.index[-1] + pds.DateOffset(months=1) -
-                        pds.DateOffset(days=1)] = out.iloc[-1]
-=======
                 out.loc[out.index[-1] + pds.DateOffset(months=1)
-                        - pds.DateOffset(days=1)] = out.iloc[-1]  
->>>>>>> 28f25fa9
+                        - pds.DateOffset(days=1)] = out.iloc[-1]
                 out = out.asfreq('D', 'pad')
                 out = out + '_' + out.index.strftime('%Y-%m-%d')
             return out
@@ -308,12 +289,8 @@
         elif tag == 'forecast':
             format_str = 'f107_forecast_{year:04d}-{month:02d}-{day:02d}.txt'
             files = pysat.Files.from_os(data_path=data_path,
-<<<<<<< HEAD
                                         format_str=format_str)
-=======
-                                       format_str=format_str)
-
->>>>>>> 28f25fa9
+
             # pad list of files data to include most recent file under tomorrow
             if not files.empty:
                 pds_off = pds.DateOffset(days=1)
@@ -325,10 +302,7 @@
             format_str = 'f107_45day_{year:04d}-{month:02d}-{day:02d}.txt'
             files = pysat.Files.from_os(data_path=data_path,
                                         format_str=format_str)
-<<<<<<< HEAD
-=======
-
->>>>>>> 28f25fa9
+
             # pad list of files data to include most recent file under tomorrow
             if not files.empty:
                 pds_off = pds.DateOffset(days=1)
@@ -341,11 +315,7 @@
                              'F107')
     else:
         raise ValueError('A data_path must be passed to the loading routine ' +
-<<<<<<< HEAD
                          'for F107')
-=======
-                         'for F107')  
->>>>>>> 28f25fa9
 
 
 def download(date_array, tag, sat_id, data_path, user=None, password=None):
@@ -443,9 +413,7 @@
         data.to_csv(os.path.join(data_path, 'f107_1947_to_' +
                                  now.strftime('%Y-%m-%d') + '.txt'))
 
-<<<<<<< HEAD
-=======
-    elif tag == 'prelim':   
+    elif tag == 'prelim':
         import ftplib
         from ftplib import FTP
         import sys
@@ -489,7 +457,7 @@
                     ftp.retrbinary('RETR ' + fname,
                                    open(saved_fname, 'wb').write)
                     downloaded = True
-                    
+
                 except ftplib.error_perm as exception:
                     # Test for an error
                     if str(exception.args[0]).split(" ", 1)[0] != '550':
@@ -529,7 +497,6 @@
         outfile = os.path.join(data_path, 'f107_daily_' +
                                today.strftime('%Y-%m-%d') + '.txt')
         rewrite_daily_file(today.year, outfile, r.text)
->>>>>>> 28f25fa9
 
     elif tag == 'forecast':
         import requests
@@ -596,15 +563,8 @@
 
     return
 
-<<<<<<< HEAD
-
-def parse_45day_block(block_lines):
-    """Parse the data blocks used in the 45-day Ap and F10.7 Flux Forecast
-    file
-=======
 def parse_45day_block(block_lines):
     """ Parse the data blocks used in the 45-day Ap and F10.7 Flux Forecast file
->>>>>>> 28f25fa9
 
     Parameters
     ----------
@@ -623,11 +583,7 @@
     # Initialize the output
     dates = list()
     values = list()
-<<<<<<< HEAD
-
-=======
-    
->>>>>>> 28f25fa9
+
     # Cycle through each line in this block
     for line in block_lines:
         # Split the line on whitespace
@@ -640,9 +596,6 @@
         # Format the data values
         values.extend([int(vv) for vv in split_line[1::2]])
 
-<<<<<<< HEAD
-    return dates, values
-=======
     return dates, values
 
 def rewrite_daily_file(year, outfile, lines):
@@ -721,7 +674,7 @@
     optical_keys = ['o1_flare', 'o2_flare', 'o3_flare']
     xray_keys = ['c_flare', 'm_flare', 'x_flare']
     values = {kk: list() for kk in val_keys}
-    
+
     # Cycle through each line in this file
     for line in data_lines:
         # Split the line on whitespace
@@ -790,7 +743,7 @@
         fill_val = f107_inst.meta[f107_name][f107_inst.meta.fill_label]
     else:
         fill_val = np.nan
-    
+
     # Calculate the rolling mean.  Since these values are centered but rolling
     # function doesn't allow temporal windows to be calculated this way, create
     # a hack for this.
@@ -857,5 +810,4 @@
 
     f107_inst.meta.__setitem__(f107a_name, meta_dict)
 
-    return
->>>>>>> 28f25fa9
+    return