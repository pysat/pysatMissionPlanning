# -*- coding: utf-8 -*-
"""
Produces fake instrument data for testing.
"""
from __future__ import print_function
from __future__ import absolute_import
import os

import numpy as np
import pandas as pds

import pysat
from pysat.instruments import testing_methods as test

platform = 'pysat'
name = 'testing'

# create very limited metadata
meta = pysat.Meta()
meta['uts'] = {'units': 's', 'long_name': 'Universal Time'}
meta['mlt'] = {'units': 'hours', 'long_name': 'Magnetic Local Time'}
meta['slt'] = {'units': 'hours', 'long_name': 'Solar Local Time'}
meta['longitude'] = {'units': 'degrees', 'long_name': 'Longitude'}
meta['latitude'] = {'units': 'degrees', 'long_name': 'Latitude'}
series_profile_meta = pysat.Meta()
series_profile_meta['series_profiles'] = {'units': '', 'long_name': 'series'}
meta['series_profiles'] = {'meta': series_profile_meta, 'units': '',
                           'long_name': 'series'}
profile_meta = pysat.Meta()
profile_meta['density'] = {'units': '', 'long_name': 'profiles'}
profile_meta['dummy_str'] = {'units': '', 'long_name': 'profiles'}
profile_meta['dummy_ustr'] = {'units': '', 'long_name': 'profiles'}
meta['profiles'] = {'meta': profile_meta, 'units': '', 'long_name': 'profiles'}
alt_profile_meta = pysat.Meta()
alt_profile_meta['density'] = {'units': '', 'long_name': 'profiles'}
alt_profile_meta['fraction'] = {'units': '', 'long_name': 'profiles'}
meta['alt_profiles'] = {'meta': alt_profile_meta, 'units': '',
                        'long_name': 'profiles'}


def init(self):
    self.new_thing = True


def load(fnames, tag=None, sat_id=None):
    """ Loads the test files

    Parameters
    ----------
    fnames : (list)
        List of filenames
    tag : (str or NoneType)
        Instrument tag (accepts '' or a number (i.e., '10'), which specifies
        the number of times to include in the test instrument)
    sat_id : (str or NoneType)
        Instrument satellite ID (accepts '')

    Returns
    -------
    data : (pds.DataFrame)
        Testing data
    meta : (pysat.Meta)
        Metadataxs

    """

    # create an artifical satellite data set
    parts = os.path.split(fnames[0])[-1].split('-')
    yr = int(parts[0])
    month = int(parts[1])
    day = int(parts[2][0:2])
    date = pysat.datetime(yr, month, day)
    # scalar divisor below used to reduce the number of time samples
    # covered by the simulation per day. The higher the number the lower
    # the number of samples (86400/scalar)
    scalar = 100
    num = 86400/scalar
    # basic time signal in UTS
    uts = np.arange(num) * scalar
    num_array = np.arange(num) * scalar
    # seed DataFrame with UT array
    data = pysat.DataFrame(uts, columns=['uts'])

    # need to create simple orbits here. Have start of first orbit
    # at 2009,1, 0 UT. 14.84 orbits per day
    # figure out how far in time from the root start
    # use that info to create a signal that is continuous from that start
    # going to presume there are 5820 seconds per orbit (97 minute period)
    time_delta = date - pysat.datetime(2009, 1, 1)
    # mlt runs 0-24 each orbit.
    data['mlt'] = test.generate_fake_data(time_delta.total_seconds(),
                                          np.arange(num)*scalar,
<<<<<<< HEAD
                                          period=5820, data_range=24.0)
    # do slt, 20 second offset from mlt
    data['slt'] = test.generate_fake_data(time_delta.total_seconds()+20,
                                          np.arange(num)*scalar,
                                          period=5820, data_range=24.0)
=======
                                          period=5820, data_range=[0.0, 24.0])
    # do slt, 20 second offset from mlt
    data['slt'] = test.generate_fake_data(time_delta.total_seconds()+20,
                                          np.arange(num)*scalar,
                                          period=5820, data_range=[0.0, 24.0])
>>>>>>> 9f22b7f8
    # create a fake longitude, resets every 6240 seconds
    # sat moves at 360/5820 deg/s, Earth rotates at 360/86400, takes extra time
    # to go around full longitude
    data['longitude'] = test.generate_fake_data(time_delta.total_seconds(),
                                                num_array, period=6240,
<<<<<<< HEAD
                                                data_range=360.0)
    # create latitude signal for testing polar orbits
    angle = test.generate_fake_data(time_delta.total_seconds(),
                                    num_array, period=5820,
                                    data_range=2.0*np.pi)
=======
                                                data_range=[0.0, 360.0])
    # create latitude signal for testing polar orbits
    angle = test.generate_fake_data(time_delta.total_seconds(),
                                    num_array, period=5820,
                                    data_range=[0.0, 2.0*np.pi])
>>>>>>> 9f22b7f8
    data['latitude'] = 90.0 * np.cos(angle)

    # create real UTC time signal
    index = pds.date_range(date,
                           date + pds.DateOffset(hours=23,
                                                 minutes=59,
                                                 seconds=59),
                           freq=str(scalar)+'S')
    data.index = index
    data.index.name = 'epoch'
    # higher rate time signal (for scalar >= 2)
    # this time signal used for 2D profiles associated with each time in main
    # DataFrame
    high_rate_template = pds.date_range(date,
                                        date + pds.DateOffset(hours=0,
                                                              minutes=1,
                                                              seconds=39),
                                        freq='2S')

    # create a few simulated profiles
    # DataFrame at each time with mixed variables
    profiles = []
    # DataFrame at each time with numeric variables only
    alt_profiles = []
    # Serie at each time, numeric data only
    series_profiles = []
    # frame indexed by date times
    frame = pds.DataFrame({'density': data.loc[data.index[0:50],
                                               'mlt'].values.copy(),
                           'dummy_str': ['test'] * 50,
                           'dummy_ustr': [u'test'] * 50},
                          index=data.index[0:50],
                          columns=['density', 'dummy_str', 'dummy_ustr'])
    # frame indexed by float
    dd = np.arange(50) * 1.2
    ff = np.arange(50) / 50.
    ii = np.arange(50) * 0.5
    frame_alt = pds.DataFrame({'density': dd, 'fraction': ff},
                              index=ii,
                              columns=['density', 'fraction'])
    # series version of storage
    series_alt = pds.Series(dd, index=ii, name='series_profiles')

    for time in data.index:
        frame.index = high_rate_template + (time - data.index[0])
        profiles.append(frame)
        alt_profiles.append(frame_alt)
        series_profiles.append(series_alt)
    # store multiple data types into main frame
    data['profiles'] = pds.Series(profiles, index=data.index)
    data['alt_profiles'] = pds.Series(alt_profiles, index=data.index)
    data['series_profiles'] = pds.Series(series_profiles, index=data.index)
    return data, meta.copy()


def list_files(tag=None, sat_id=None, data_path=None, format_str=None):
    """Produce a fake list of files spanning a year"""

    index = pds.date_range(pysat.datetime(2008, 1, 1),
                           pysat.datetime(2010, 12, 31))
    names = [data_path + date.strftime('%Y-%m-%d') + '.nofile'
             for date in index]
    return pysat.Series(names, index=index)


def download(date_array, tag, sat_id, data_path=None, user=None,
             password=None):
    pass<|MERGE_RESOLUTION|>--- conflicted
+++ resolved
@@ -90,37 +90,21 @@
     # mlt runs 0-24 each orbit.
     data['mlt'] = test.generate_fake_data(time_delta.total_seconds(),
                                           np.arange(num)*scalar,
-<<<<<<< HEAD
-                                          period=5820, data_range=24.0)
-    # do slt, 20 second offset from mlt
-    data['slt'] = test.generate_fake_data(time_delta.total_seconds()+20,
-                                          np.arange(num)*scalar,
-                                          period=5820, data_range=24.0)
-=======
                                           period=5820, data_range=[0.0, 24.0])
     # do slt, 20 second offset from mlt
     data['slt'] = test.generate_fake_data(time_delta.total_seconds()+20,
                                           np.arange(num)*scalar,
                                           period=5820, data_range=[0.0, 24.0])
->>>>>>> 9f22b7f8
     # create a fake longitude, resets every 6240 seconds
     # sat moves at 360/5820 deg/s, Earth rotates at 360/86400, takes extra time
     # to go around full longitude
     data['longitude'] = test.generate_fake_data(time_delta.total_seconds(),
                                                 num_array, period=6240,
-<<<<<<< HEAD
-                                                data_range=360.0)
-    # create latitude signal for testing polar orbits
-    angle = test.generate_fake_data(time_delta.total_seconds(),
-                                    num_array, period=5820,
-                                    data_range=2.0*np.pi)
-=======
                                                 data_range=[0.0, 360.0])
     # create latitude signal for testing polar orbits
     angle = test.generate_fake_data(time_delta.total_seconds(),
                                     num_array, period=5820,
                                     data_range=[0.0, 2.0*np.pi])
->>>>>>> 9f22b7f8
     data['latitude'] = 90.0 * np.cos(angle)
 
     # create real UTC time signal
