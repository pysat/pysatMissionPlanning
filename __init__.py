# -*- coding: utf-8 -*-
"""
pysat.instruments is a pysat module that provides
the interface for pysat to download, load, manage,
modify and analyze science data.  Each instrument
is contained within a subpackage of this set.
"""

__all__ = ['champ_star', 'cnofs_ivm', 'cnofs_plp', 'cnofs_vefi',
           'cosmic2013_gps', 'cosmic_gps', 'demeter_iap',
           'dmsp_ivm', 'icon_ivm', 'icon_euv', 'icon_fuv', 'icon_mighti',
<<<<<<< HEAD
           'iss_fpmu',  'omni_hro', 'pysat_sgp4', 'rocsat1_ivm',
           'sport_ivm', 'superdarn_grdex', 'supermag_magnetometer',
           'sw_dst', 'sw_kp', 'sw_f107', 'timed_see',
           'ucar_tiegcm', ]
=======
           'iss_fpmu',  'jro_isr', 'omni_hro', 'pysat_sgp4', 'rocsat1_ivm',
           'sport_ivm', 'superdarn_grdex', 'supermag_magnetometer', 
           'sw_dst', 'sw_kp', 'sw_f107', 'timed_see', 'ucar_tiegcm',]
>>>>>>> 28f25fa9

from . import *<|MERGE_RESOLUTION|>--- conflicted
+++ resolved
@@ -9,15 +9,8 @@
 __all__ = ['champ_star', 'cnofs_ivm', 'cnofs_plp', 'cnofs_vefi',
            'cosmic2013_gps', 'cosmic_gps', 'demeter_iap',
            'dmsp_ivm', 'icon_ivm', 'icon_euv', 'icon_fuv', 'icon_mighti',
-<<<<<<< HEAD
-           'iss_fpmu',  'omni_hro', 'pysat_sgp4', 'rocsat1_ivm',
+           'iss_fpmu',  'jro_isr', 'omni_hro', 'pysat_sgp4', 'rocsat1_ivm',
            'sport_ivm', 'superdarn_grdex', 'supermag_magnetometer',
-           'sw_dst', 'sw_kp', 'sw_f107', 'timed_see',
-           'ucar_tiegcm', ]
-=======
-           'iss_fpmu',  'jro_isr', 'omni_hro', 'pysat_sgp4', 'rocsat1_ivm',
-           'sport_ivm', 'superdarn_grdex', 'supermag_magnetometer', 
-           'sw_dst', 'sw_kp', 'sw_f107', 'timed_see', 'ucar_tiegcm',]
->>>>>>> 28f25fa9
+           'sw_dst', 'sw_kp', 'sw_f107', 'timed_see', 'ucar_tiegcm', ]
 
 from . import *