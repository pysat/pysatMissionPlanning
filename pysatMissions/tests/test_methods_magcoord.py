# -*- coding: utf-8 -*-
# Test some of the aacgmv2 method functions

import datetime as dt
import numpy as np
import pysat
import pysatMissions.methods.magcoord as mm_magcoord


def add_altitude(inst, altitude=400.0):
    """Add altitudes to pysat_testing instrument"""

    inst['altitude'] = altitude*np.ones(inst.data.shape[0])


class TestBasics():
    def setup(self):
        """Runs before every method to create a clean testing setup."""
        self.testInst = pysat.Instrument(platform='pysat', name='testing',
                                         sat_id='100', clean_level='clean')
        # TODO: Update to custom.attach with release of pysat 3.0.0
        self.testInst.custom.attach(add_altitude, 'modify')

    def teardown(self):
        """Clean up test environment after tests"""
        del self

    def test_add_aacgm_coordinates(self):
        """Test adding thermal plasma data to test inst"""
        # TODO: Update to custom.attach with release of pysat 3.0.0
        self.testInst.custom.attach(mm_magcoord.add_aacgm_coordinates,
<<<<<<< HEAD
                                    'modify',
                                    glat_label='latitude',
                                    glong_label='longitude',
                                    alt_label='altitude')
        self.testInst.load(date=pysat.datetime(2009, 1, 1))
=======
                                 'modify',
                                 glat_label='latitude',
                                 glong_label='longitude',
                                 alt_label='altitude')
        self.testInst.load(date=dt.datetime(2009, 1, 1))
>>>>>>> 6f0f19f1
        targets = ['aacgm_lat', 'aacgm_long', 'aacgm_mlt']
        for target in targets:
            # Check if data is added
            assert target in self.testInst.data.keys()
            assert not np.isnan(self.testInst[target]).any()
            # Check if metadata is added
            assert target in self.testInst.meta.data.index

    def test_add_quasi_dipole_coordinates(self):
        """Test adding thermal plasma data to test inst"""
        # TODO: Update to custom.attach with release of pysat 3.0.0
        self.testInst.custom.attach(mm_magcoord.add_quasi_dipole_coordinates,
<<<<<<< HEAD
                                    'modify',
                                    glat_label='latitude',
                                    glong_label='longitude',
                                    alt_label='altitude')
        self.testInst.load(date=pysat.datetime(2009, 1, 1))
=======
                                 'modify',
                                 glat_label='latitude',
                                 glong_label='longitude',
                                 alt_label='altitude')
        self.testInst.load(date=dt.datetime(2009, 1, 1))
>>>>>>> 6f0f19f1
        targets = ['qd_lat', 'qd_long', 'mlt']
        for target in targets:
            # Check if data is added
            assert target in self.testInst.data.keys()
            assert not np.isnan(self.testInst[target]).any()
            # Check if metadata is added
            assert target in self.testInst.meta.data.index<|MERGE_RESOLUTION|>--- conflicted
+++ resolved
@@ -29,19 +29,11 @@
         """Test adding thermal plasma data to test inst"""
         # TODO: Update to custom.attach with release of pysat 3.0.0
         self.testInst.custom.attach(mm_magcoord.add_aacgm_coordinates,
-<<<<<<< HEAD
                                     'modify',
                                     glat_label='latitude',
                                     glong_label='longitude',
                                     alt_label='altitude')
         self.testInst.load(date=pysat.datetime(2009, 1, 1))
-=======
-                                 'modify',
-                                 glat_label='latitude',
-                                 glong_label='longitude',
-                                 alt_label='altitude')
-        self.testInst.load(date=dt.datetime(2009, 1, 1))
->>>>>>> 6f0f19f1
         targets = ['aacgm_lat', 'aacgm_long', 'aacgm_mlt']
         for target in targets:
             # Check if data is added
@@ -54,19 +46,11 @@
         """Test adding thermal plasma data to test inst"""
         # TODO: Update to custom.attach with release of pysat 3.0.0
         self.testInst.custom.attach(mm_magcoord.add_quasi_dipole_coordinates,
-<<<<<<< HEAD
                                     'modify',
                                     glat_label='latitude',
                                     glong_label='longitude',
                                     alt_label='altitude')
         self.testInst.load(date=pysat.datetime(2009, 1, 1))
-=======
-                                 'modify',
-                                 glat_label='latitude',
-                                 glong_label='longitude',
-                                 alt_label='altitude')
-        self.testInst.load(date=dt.datetime(2009, 1, 1))
->>>>>>> 6f0f19f1
         targets = ['qd_lat', 'qd_long', 'mlt']
         for target in targets:
             # Check if data is added
